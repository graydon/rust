mod cache;
mod overflow;

use self::cache::ProvisionalEntry;
use super::{CanonicalGoal, Certainty, MaybeCause, QueryResult};
pub(super) use crate::solve::search_graph::overflow::OverflowHandler;
use cache::ProvisionalCache;
use overflow::OverflowData;
use rustc_index::vec::IndexVec;
use rustc_middle::ty::TyCtxt;
use std::{collections::hash_map::Entry, mem};

rustc_index::newtype_index! {
    pub struct StackDepth {}
}

struct StackElem<'tcx> {
    goal: CanonicalGoal<'tcx>,
    has_been_used: bool,
}

pub(super) struct SearchGraph<'tcx> {
    /// The stack of goals currently being computed.
    ///
    /// An element is *deeper* in the stack if its index is *lower*.
    stack: IndexVec<StackDepth, StackElem<'tcx>>,
    overflow_data: OverflowData,
    provisional_cache: ProvisionalCache<'tcx>,
}

impl<'tcx> SearchGraph<'tcx> {
    pub(super) fn new(tcx: TyCtxt<'tcx>) -> SearchGraph<'tcx> {
        Self {
            stack: Default::default(),
            overflow_data: OverflowData::new(tcx),
            provisional_cache: ProvisionalCache::empty(),
        }
    }

    pub(super) fn is_empty(&self) -> bool {
        self.stack.is_empty()
            && self.provisional_cache.is_empty()
            && !self.overflow_data.did_overflow()
    }

    /// Whether we're currently in a cycle. This should only be used
    /// for debug assertions.
    pub(super) fn in_cycle(&self) -> bool {
        if let Some(stack_depth) = self.stack.last() {
            // Either the current goal on the stack is the root of a cycle...
            if self.stack[stack_depth].has_been_used {
                return true;
            }

            // ...or it depends on a goal with a lower depth.
            let current_goal = self.stack[stack_depth].goal;
            let entry_index = self.provisional_cache.lookup_table[&current_goal];
            self.provisional_cache.entries[entry_index].depth != stack_depth
        } else {
            false
        }
    }

    /// Tries putting the new goal on the stack, returning an error if it is already cached.
    ///
    /// This correctly updates the provisional cache if there is a cycle.
    #[instrument(level = "debug", skip(self, tcx), ret)]
    fn try_push_stack(
        &mut self,
        tcx: TyCtxt<'tcx>,
        goal: CanonicalGoal<'tcx>,
    ) -> Result<(), QueryResult<'tcx>> {
        // FIXME: start by checking the global cache

        // Look at the provisional cache to check for cycles.
        let cache = &mut self.provisional_cache;
        match cache.lookup_table.entry(goal) {
            // No entry, simply push this goal on the stack after dealing with overflow.
            Entry::Vacant(v) => {
                if self.overflow_data.has_overflow(self.stack.len()) {
                    return Err(self.deal_with_overflow(tcx, goal));
                }

                let depth = self.stack.push(StackElem { goal, has_been_used: false });
                let response = super::response_no_constraints(tcx, goal, Certainty::Yes);
                let entry_index = cache.entries.push(ProvisionalEntry { response, depth, goal });
                v.insert(entry_index);
                Ok(())
            }
            // We have a nested goal which relies on a goal `root` deeper in the stack.
            //
            // We first store that we may have to rerun `evaluate_goal` for `root` in case the
            // provisional response is not equal to the final response. We also update the depth
            // of all goals which recursively depend on our current goal to depend on `root`
            // instead.
            //
            // Finally we can return either the provisional response for that goal if we have a
            // coinductive cycle or an ambiguous result if the cycle is inductive.
            Entry::Occupied(entry_index) => {
                let entry_index = *entry_index.get();

                let stack_depth = cache.depth(entry_index);
                debug!("encountered cycle with depth {stack_depth:?}");

                cache.add_dependency_of_leaf_on(entry_index);

                self.stack[stack_depth].has_been_used = true;
                // NOTE: The goals on the stack aren't the only goals involved in this cycle.
                // We can also depend on goals which aren't part of the stack but coinductively
                // depend on the stack themselves. We already checked whether all the goals
                // between these goals and their root on the stack. This means that as long as
                // each goal in a cycle is checked for coinductivity by itself, simply checking
                // the stack is enough.
                if self.stack.raw[stack_depth.index()..]
                    .iter()
                    .all(|g| g.goal.value.predicate.is_coinductive(tcx))
                {
                    Err(cache.provisional_result(entry_index))
                } else {
                    Err(super::response_no_constraints(
                        tcx,
                        goal,
                        Certainty::Maybe(MaybeCause::Overflow),
                    ))
                }
            }
        }
    }

    /// We cannot simply store the result of [super::EvalCtxt::compute_goal] as we have to deal with
    /// coinductive cycles.
    ///
    /// When we encounter a coinductive cycle, we have to prove the final result of that cycle
    /// while we are still computing that result. Because of this we continously recompute the
    /// cycle until the result of the previous iteration is equal to the final result, at which
    /// point we are done.
    ///
    /// This function returns `true` if we were able to finalize the goal and `false` if it has
    /// updated the provisional cache and we have to recompute the current goal.
    ///
    /// FIXME: Refer to the rustc-dev-guide entry once it exists.
    #[instrument(level = "debug", skip(self, tcx, actual_goal), ret)]
    fn try_finalize_goal(
        &mut self,
        tcx: TyCtxt<'tcx>,
        actual_goal: CanonicalGoal<'tcx>,
        response: QueryResult<'tcx>,
    ) -> bool {
        let stack_elem = self.stack.pop().unwrap();
        let StackElem { goal, has_been_used } = stack_elem;
        assert_eq!(goal, actual_goal);

        let cache = &mut self.provisional_cache;
        let provisional_entry_index = *cache.lookup_table.get(&goal).unwrap();
        let provisional_entry = &mut cache.entries[provisional_entry_index];
<<<<<<< HEAD
        let depth = provisional_entry.depth;
=======
>>>>>>> 90f642bb
        // We eagerly update the response in the cache here. If we have to reevaluate
        // this goal we use the new response when hitting a cycle, and we definitely
        // want to access the final response whenever we look at the cache.
        let prev_response = mem::replace(&mut provisional_entry.response, response);

        // Was the current goal the root of a cycle and was the provisional response
        // different from the final one.
        if has_been_used && prev_response != response {
            // If so, remove all entries whose result depends on this goal
            // from the provisional cache...
            //
            // That's not completely correct, as a nested goal can also
            // depend on a goal which is lower in the stack so it doesn't
            // actually depend on the current goal. This should be fairly
            // rare and is hopefully not relevant for performance.
            #[allow(rustc::potential_query_instability)]
            cache.lookup_table.retain(|_key, index| *index <= provisional_entry_index);
            cache.entries.truncate(provisional_entry_index.index() + 1);

            // ...and finally push our goal back on the stack and reevaluate it.
            self.stack.push(StackElem { goal, has_been_used: false });
            false
        } else {
            self.try_move_finished_goal_to_global_cache(tcx, stack_elem);
            true
        }
    }

    fn try_move_finished_goal_to_global_cache(
        &mut self,
        tcx: TyCtxt<'tcx>,
        stack_elem: StackElem<'tcx>,
    ) {
        let StackElem { goal, .. } = stack_elem;
        let cache = &mut self.provisional_cache;
        let provisional_entry_index = *cache.lookup_table.get(&goal).unwrap();
        let provisional_entry = &mut cache.entries[provisional_entry_index];
        let depth = provisional_entry.depth;

        // If not, we're done with this goal.
        //
        // Check whether that this goal doesn't depend on a goal deeper on the stack
        // and if so, move it and all nested goals to the global cache.
        //
        // Note that if any nested goal were to depend on something deeper on the stack,
        // this would have also updated the depth of the current goal.
        if depth == self.stack.next_index() {
            for (i, entry) in cache.entries.drain_enumerated(provisional_entry_index.index()..) {
                let actual_index = cache.lookup_table.remove(&entry.goal);
                debug_assert_eq!(Some(i), actual_index);
                debug_assert!(entry.depth == depth);
                cache::try_move_finished_goal_to_global_cache(
                    tcx,
                    &mut self.overflow_data,
                    &self.stack,
                    entry.goal,
                    entry.response,
                );
            }
        }
    }

    pub(super) fn with_new_goal(
        &mut self,
        tcx: TyCtxt<'tcx>,
        canonical_goal: CanonicalGoal<'tcx>,
        mut loop_body: impl FnMut(&mut Self) -> QueryResult<'tcx>,
    ) -> QueryResult<'tcx> {
        match self.try_push_stack(tcx, canonical_goal) {
            Ok(()) => {}
            // Our goal is already on the stack, eager return.
            Err(response) => return response,
        }

        self.repeat_while_none(
            |this| {
                let result = this.deal_with_overflow(tcx, canonical_goal);
                let stack_elem = this.stack.pop().unwrap();
                this.try_move_finished_goal_to_global_cache(tcx, stack_elem);
                result
            },
            |this| {
                let result = loop_body(this);
                if this.try_finalize_goal(tcx, canonical_goal, result) {
                    Some(result)
                } else {
                    None
                }
            },
        )
    }
}<|MERGE_RESOLUTION|>--- conflicted
+++ resolved
@@ -153,10 +153,6 @@
         let cache = &mut self.provisional_cache;
         let provisional_entry_index = *cache.lookup_table.get(&goal).unwrap();
         let provisional_entry = &mut cache.entries[provisional_entry_index];
-<<<<<<< HEAD
-        let depth = provisional_entry.depth;
-=======
->>>>>>> 90f642bb
         // We eagerly update the response in the cache here. If we have to reevaluate
         // this goal we use the new response when hitting a cycle, and we definitely
         // want to access the final response whenever we look at the cache.
