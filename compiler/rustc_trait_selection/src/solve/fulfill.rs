use std::mem;

use rustc_infer::infer::InferCtxt;
use rustc_infer::traits::solve::MaybeCause;
use rustc_infer::traits::Obligation;
use rustc_infer::traits::{
    query::NoSolution, FulfillmentError, FulfillmentErrorCode, MismatchedProjectionTypes,
    PredicateObligation, SelectionError, TraitEngine,
};
use rustc_middle::ty;
use rustc_middle::ty::error::{ExpectedFound, TypeError};

use super::eval_ctxt::GenerateProofTree;
use super::{Certainty, InferCtxtEvalExt};

/// A trait engine using the new trait solver.
///
/// This is mostly identical to how `evaluate_all` works inside of the
/// solver, except that the requirements are slightly different.
///
/// Unlike `evaluate_all` it is possible to add new obligations later on
/// and we also have to track diagnostics information by using `Obligation`
/// instead of `Goal`.
///
/// It is also likely that we want to use slightly different datastructures
/// here as this will have to deal with far more root goals than `evaluate_all`.
pub struct FulfillmentCtxt<'tcx> {
    obligations: Vec<PredicateObligation<'tcx>>,
}

impl<'tcx> FulfillmentCtxt<'tcx> {
    pub fn new() -> FulfillmentCtxt<'tcx> {
        FulfillmentCtxt { obligations: Vec::new() }
    }
}

impl<'tcx> TraitEngine<'tcx> for FulfillmentCtxt<'tcx> {
    fn register_predicate_obligation(
        &mut self,
        _infcx: &InferCtxt<'tcx>,
        obligation: PredicateObligation<'tcx>,
    ) {
        self.obligations.push(obligation);
    }

    fn collect_remaining_errors(&mut self, infcx: &InferCtxt<'tcx>) -> Vec<FulfillmentError<'tcx>> {
        self.obligations
            .drain(..)
            .map(|obligation| {
                let code = infcx.probe(|_| {
                    match infcx
                        .evaluate_root_goal(obligation.clone().into(), GenerateProofTree::No)
                        .0
                    {
                        Ok((_, Certainty::Maybe(MaybeCause::Ambiguity), _)) => {
                            FulfillmentErrorCode::CodeAmbiguity { overflow: false }
                        }
                        Ok((_, Certainty::Maybe(MaybeCause::Overflow), _)) => {
                            FulfillmentErrorCode::CodeAmbiguity { overflow: true }
                        }
                        Ok((_, Certainty::Yes, _)) => {
                            bug!("did not expect successful goal when collecting ambiguity errors")
                        }
                        Err(_) => {
                            bug!("did not expect selection error when collecting ambiguity errors")
                        }
                    }
                });

                FulfillmentError {
                    obligation: obligation.clone(),
                    code,
                    root_obligation: obligation,
                }
            })
            .collect()
    }

    fn select_where_possible(&mut self, infcx: &InferCtxt<'tcx>) -> Vec<FulfillmentError<'tcx>> {
        let mut errors = Vec::new();
        for i in 0.. {
            if !infcx.tcx.recursion_limit().value_within_limit(i) {
                unimplemented!("overflowed on pending obligations: {:?}", self.obligations);
            }

            let mut has_changed = false;
            for obligation in mem::take(&mut self.obligations) {
                let goal = obligation.clone().into();
<<<<<<< HEAD
                let (changed, certainty, nested_goals) = match infcx.evaluate_root_goal(goal) {
                    Ok(result) => result,
                    Err(NoSolution) => {
                        errors.push(FulfillmentError {
                            obligation: obligation.clone(),
                            code: match goal.predicate.kind().skip_binder() {
                                ty::PredicateKind::Clause(ty::Clause::Projection(_)) => {
                                    FulfillmentErrorCode::CodeProjectionError(
                                        // FIXME: This could be a `Sorts` if the term is a type
                                        MismatchedProjectionTypes { err: TypeError::Mismatch },
                                    )
                                }
                                ty::PredicateKind::AliasRelate(_, _, _) => {
                                    FulfillmentErrorCode::CodeProjectionError(
                                        MismatchedProjectionTypes { err: TypeError::Mismatch },
                                    )
                                }
                                ty::PredicateKind::Subtype(pred) => {
                                    let (a, b) = infcx.instantiate_binder_with_placeholders(
                                        goal.predicate.kind().rebind((pred.a, pred.b)),
                                    );
                                    let expected_found = ExpectedFound::new(true, a, b);
                                    FulfillmentErrorCode::CodeSubtypeError(
                                        expected_found,
                                        TypeError::Sorts(expected_found),
                                    )
                                }
                                ty::PredicateKind::Coerce(pred) => {
                                    let (a, b) = infcx.instantiate_binder_with_placeholders(
                                        goal.predicate.kind().rebind((pred.a, pred.b)),
                                    );
                                    let expected_found = ExpectedFound::new(false, a, b);
                                    FulfillmentErrorCode::CodeSubtypeError(
                                        expected_found,
                                        TypeError::Sorts(expected_found),
                                    )
                                }
                                ty::PredicateKind::Clause(_)
                                | ty::PredicateKind::ObjectSafe(_)
                                | ty::PredicateKind::ClosureKind(_, _, _)
                                | ty::PredicateKind::Ambiguous => {
                                    FulfillmentErrorCode::CodeSelectionError(
                                        SelectionError::Unimplemented,
                                    )
                                }
                                ty::PredicateKind::ConstEquate(..)
                                | ty::PredicateKind::TypeWellFormedFromEnv(_) => {
                                    bug!("unexpected goal: {goal:?}")
                                }
                            },
                            root_obligation: obligation,
                        });
                        continue;
                    }
                };
=======
                let (changed, certainty, nested_goals) =
                    match infcx.evaluate_root_goal(goal, GenerateProofTree::No).0 {
                        Ok(result) => result,
                        Err(NoSolution) => {
                            errors.push(FulfillmentError {
                                obligation: obligation.clone(),
                                code: match goal.predicate.kind().skip_binder() {
                                    ty::PredicateKind::Clause(ty::ClauseKind::Projection(_)) => {
                                        FulfillmentErrorCode::CodeProjectionError(
                                            // FIXME: This could be a `Sorts` if the term is a type
                                            MismatchedProjectionTypes { err: TypeError::Mismatch },
                                        )
                                    }
                                    ty::PredicateKind::AliasRelate(_, _, _) => {
                                        FulfillmentErrorCode::CodeProjectionError(
                                            MismatchedProjectionTypes { err: TypeError::Mismatch },
                                        )
                                    }
                                    ty::PredicateKind::Subtype(pred) => {
                                        let (a, b) = infcx.instantiate_binder_with_placeholders(
                                            goal.predicate.kind().rebind((pred.a, pred.b)),
                                        );
                                        let expected_found = ExpectedFound::new(true, a, b);
                                        FulfillmentErrorCode::CodeSubtypeError(
                                            expected_found,
                                            TypeError::Sorts(expected_found),
                                        )
                                    }
                                    ty::PredicateKind::Coerce(pred) => {
                                        let (a, b) = infcx.instantiate_binder_with_placeholders(
                                            goal.predicate.kind().rebind((pred.a, pred.b)),
                                        );
                                        let expected_found = ExpectedFound::new(false, a, b);
                                        FulfillmentErrorCode::CodeSubtypeError(
                                            expected_found,
                                            TypeError::Sorts(expected_found),
                                        )
                                    }
                                    ty::PredicateKind::Clause(_)
                                    | ty::PredicateKind::ObjectSafe(_)
                                    | ty::PredicateKind::ClosureKind(_, _, _)
                                    | ty::PredicateKind::Ambiguous => {
                                        FulfillmentErrorCode::CodeSelectionError(
                                            SelectionError::Unimplemented,
                                        )
                                    }
                                    ty::PredicateKind::ConstEquate(..)
                                    | ty::PredicateKind::TypeWellFormedFromEnv(_) => {
                                        bug!("unexpected goal: {goal:?}")
                                    }
                                },
                                root_obligation: obligation,
                            });
                            continue;
                        }
                    };
>>>>>>> 0faea772
                // Push any nested goals that we get from unifying our canonical response
                // with our obligation onto the fulfillment context.
                self.obligations.extend(nested_goals.into_iter().map(|goal| {
                    Obligation::new(
                        infcx.tcx,
                        obligation.cause.clone(),
                        goal.param_env,
                        goal.predicate,
                    )
                }));
                has_changed |= changed;
                match certainty {
                    Certainty::Yes => {}
                    Certainty::Maybe(_) => self.obligations.push(obligation),
                }
            }

            if !has_changed {
                break;
            }
        }

        errors
    }

    fn pending_obligations(&self) -> Vec<PredicateObligation<'tcx>> {
        self.obligations.clone()
    }

    fn drain_unstalled_obligations(
        &mut self,
        _: &InferCtxt<'tcx>,
    ) -> Vec<PredicateObligation<'tcx>> {
        std::mem::take(&mut self.obligations)
    }
}<|MERGE_RESOLUTION|>--- conflicted
+++ resolved
@@ -86,63 +86,6 @@
             let mut has_changed = false;
             for obligation in mem::take(&mut self.obligations) {
                 let goal = obligation.clone().into();
-<<<<<<< HEAD
-                let (changed, certainty, nested_goals) = match infcx.evaluate_root_goal(goal) {
-                    Ok(result) => result,
-                    Err(NoSolution) => {
-                        errors.push(FulfillmentError {
-                            obligation: obligation.clone(),
-                            code: match goal.predicate.kind().skip_binder() {
-                                ty::PredicateKind::Clause(ty::Clause::Projection(_)) => {
-                                    FulfillmentErrorCode::CodeProjectionError(
-                                        // FIXME: This could be a `Sorts` if the term is a type
-                                        MismatchedProjectionTypes { err: TypeError::Mismatch },
-                                    )
-                                }
-                                ty::PredicateKind::AliasRelate(_, _, _) => {
-                                    FulfillmentErrorCode::CodeProjectionError(
-                                        MismatchedProjectionTypes { err: TypeError::Mismatch },
-                                    )
-                                }
-                                ty::PredicateKind::Subtype(pred) => {
-                                    let (a, b) = infcx.instantiate_binder_with_placeholders(
-                                        goal.predicate.kind().rebind((pred.a, pred.b)),
-                                    );
-                                    let expected_found = ExpectedFound::new(true, a, b);
-                                    FulfillmentErrorCode::CodeSubtypeError(
-                                        expected_found,
-                                        TypeError::Sorts(expected_found),
-                                    )
-                                }
-                                ty::PredicateKind::Coerce(pred) => {
-                                    let (a, b) = infcx.instantiate_binder_with_placeholders(
-                                        goal.predicate.kind().rebind((pred.a, pred.b)),
-                                    );
-                                    let expected_found = ExpectedFound::new(false, a, b);
-                                    FulfillmentErrorCode::CodeSubtypeError(
-                                        expected_found,
-                                        TypeError::Sorts(expected_found),
-                                    )
-                                }
-                                ty::PredicateKind::Clause(_)
-                                | ty::PredicateKind::ObjectSafe(_)
-                                | ty::PredicateKind::ClosureKind(_, _, _)
-                                | ty::PredicateKind::Ambiguous => {
-                                    FulfillmentErrorCode::CodeSelectionError(
-                                        SelectionError::Unimplemented,
-                                    )
-                                }
-                                ty::PredicateKind::ConstEquate(..)
-                                | ty::PredicateKind::TypeWellFormedFromEnv(_) => {
-                                    bug!("unexpected goal: {goal:?}")
-                                }
-                            },
-                            root_obligation: obligation,
-                        });
-                        continue;
-                    }
-                };
-=======
                 let (changed, certainty, nested_goals) =
                     match infcx.evaluate_root_goal(goal, GenerateProofTree::No).0 {
                         Ok(result) => result,
@@ -199,7 +142,6 @@
                             continue;
                         }
                     };
->>>>>>> 0faea772
                 // Push any nested goals that we get from unifying our canonical response
                 // with our obligation onto the fulfillment context.
                 self.obligations.extend(nested_goals.into_iter().map(|goal| {
