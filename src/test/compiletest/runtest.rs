import std::io;
import std::str;
import std::option;
import std::fs;
import std::os;
import std::vec;
import std::test;

import common::mode_run_pass;
import common::mode_run_fail;
import common::mode_compile_fail;
import common::mode_pretty;
import common::cx;
import common::config;
import header::load_props;
import header::test_props;
import util::logv;

export run;

fn run(cx: cx, -_testfile: [u8]) {
    let testfile = str::unsafe_from_bytes(_testfile);
    if cx.config.verbose {
        // We're going to be dumping a lot of info. Start on a new line.
        io::stdout().write_str("\n\n");
    }
    log #fmt["running %s", testfile];
    let props = load_props(testfile);
    alt cx.config.mode {
      mode_compile_fail. { run_cfail_test(cx, props, testfile); }
      mode_run_fail. { run_rfail_test(cx, props, testfile); }
      mode_run_pass. { run_rpass_test(cx, props, testfile); }
      mode_pretty. { run_pretty_test(cx, props, testfile); }
    }
}

fn run_cfail_test(cx: cx, props: test_props, testfile: str) {
    let procres = compile_test(cx, props, testfile);

    if procres.status == 0 {
        fatal_procres("compile-fail test compiled successfully!", procres);
    }

    check_error_patterns(props, testfile, procres);
}

fn run_rfail_test(cx: cx, props: test_props, testfile: str) {
    let procres = compile_test(cx, props, testfile);

    if procres.status != 0 { fatal_procres("compilation failed!", procres); }

    procres = exec_compiled_test(cx, props, testfile);

    // The value our Makefile configures valgrind to return on failure
    const valgrind_err: int = 100;
    if procres.status == valgrind_err {
        fatal_procres("run-fail test isn't valgrind-clean!", procres);
    }

    // The value the rust runtime returns on failure
    const rust_err: int = 101;
    if procres.status != rust_err {
        fatal_procres(
            #fmt("run-fail test produced the wrong error code: %d",
                 procres.status),
            procres);
    }

    check_error_patterns(props, testfile, procres);
}

fn run_rpass_test(cx: cx, props: test_props, testfile: str) {
    let procres = compile_test(cx, props, testfile);

    if procres.status != 0 { fatal_procres("compilation failed!", procres); }

    procres = exec_compiled_test(cx, props, testfile);


    if procres.status != 0 { fatal_procres("test run failed!", procres); }
}

fn run_pretty_test(cx: cx, props: test_props, testfile: str) {
    if option::is_some(props.pp_exact) {
        logv(cx.config, "testing for exact pretty-printing");
    } else { logv(cx.config, "testing for converging pretty-printing"); }

    let rounds =
        alt props.pp_exact { option::some(_) { 1 } option::none. { 2 } };

    let srcs = [io::read_whole_file_str(testfile)];

    let round = 0;
    while round < rounds {
        logv(cx.config, #fmt["pretty-printing round %d", round]);
        let procres = print_source(cx, testfile, srcs[round]);

        if procres.status != 0 {
            fatal_procres(#fmt["pretty-printing failed in round %d", round],
                          procres);
        }

        srcs += [procres.stdout];
        round += 1;
    }

    let expected =
        alt props.pp_exact {
          option::some(file) {
            let filepath = fs::connect(fs::dirname(testfile), file);
            io::read_whole_file_str(filepath)
          }
          option::none. { srcs[vec::len(srcs) - 2u] }
        };
    let actual = srcs[vec::len(srcs) - 1u];

    if option::is_some(props.pp_exact) {
        // Now we have to care about line endings
        let cr = "\r";
        check (str::is_not_empty(cr));
        actual = str::replace(actual, cr, "");
        expected = str::replace(expected, cr, "");
    }

    compare_source(expected, actual);

    // Finally, let's make sure it actually appears to remain valid code
    let procres = typecheck_source(cx, testfile, actual);

    if procres.status != 0 {
        fatal_procres("pretty-printed source does not typecheck", procres);
    }

    ret;

    fn print_source(cx: cx, testfile: str, src: str) -> procres {
        compose_and_run(cx, testfile, make_pp_args,
                        cx.config.compile_lib_path, option::some(src))
    }

    fn make_pp_args(config: config, _testfile: str) -> procargs {
        let prog = config.rustc_path;
        let args = ["-", "--pretty", "normal"];
        ret {prog: prog, args: args};
    }

    fn compare_source(expected: str, actual: str) {
        if expected != actual {
            error("pretty-printed source does match expected source");
            let msg =
                #fmt["\n\
expected:\n\
------------------------------------------\n\
%s\n\
------------------------------------------\n\
actual:\n\
------------------------------------------\n\
%s\n\
------------------------------------------\n\
\n",
                     expected, actual];
            io::stdout().write_str(msg);
            fail;
        }
    }

    fn typecheck_source(cx: cx, testfile: str, src: str) -> procres {
        compose_and_run(cx, testfile, make_typecheck_args,
                        cx.config.compile_lib_path, option::some(src))
    }

    fn make_typecheck_args(config: config, _testfile: str) -> procargs {
        let prog = config.rustc_path;
        let args = ["-", "--no-trans", "--lib"];
        ret {prog: prog, args: args};
    }
}

fn check_error_patterns(props: test_props, testfile: str, procres: procres) {
    if vec::is_empty(props.error_patterns) {
        fatal("no error pattern specified in " + testfile);
    }

    if procres.status == 0 {
        fatal("process did not return an error status");
    }

    let next_err_idx = 0u;
    let next_err_pat = props.error_patterns[next_err_idx];
    for line: str in str::split(procres.stdout, '\n' as u8) {
        if str::find(line, next_err_pat) > 0 {
            log #fmt["found error pattern %s", next_err_pat];
            next_err_idx += 1u;
            if next_err_idx == vec::len(props.error_patterns) {
                log "found all error patterns";
                ret;
            }
            next_err_pat = props.error_patterns[next_err_idx];
        }
    }

    let missing_patterns =
        vec::slice(props.error_patterns, next_err_idx,
                   vec::len(props.error_patterns));
    if vec::len(missing_patterns) == 1u {
        fatal_procres(#fmt["error pattern '%s' not found!",
                           missing_patterns[0]], procres);
    } else {
        for pattern: str in missing_patterns {
            error(#fmt["error pattern '%s' not found!", pattern]);
        }
        fatal_procres("multiple error patterns not found", procres);
    }
}

type procargs = {prog: str, args: [str]};

type procres = {status: int, stdout: str, stderr: str, cmdline: str};

fn compile_test(cx: cx, props: test_props, testfile: str) -> procres {
    compose_and_run(cx, testfile, bind make_compile_args(_, props, _),
                    cx.config.compile_lib_path, option::none)
}

fn exec_compiled_test(cx: cx, props: test_props, testfile: str) -> procres {
    compose_and_run(cx, testfile, bind make_run_args(_, props, _),
                    cx.config.run_lib_path, option::none)
}

fn compose_and_run(cx: cx, testfile: str,
                   make_args: fn(config, str) -> procargs, lib_path: str,
                   input: option::t<str>) -> procres {
    let procargs = make_args(cx.config, testfile);
    ret program_output(cx, testfile, lib_path, procargs.prog, procargs.args,
                       input);
}

fn make_compile_args(config: config, props: test_props, testfile: str) ->
   procargs {
    let prog = config.rustc_path;
    let args = [testfile, "-o", make_exe_name(config, testfile)];
    let rustcflags =
        alt config.rustcflags {
          option::some(s) { option::some(s) }
          option::none. { option::none }
        };
    args += split_maybe_args(rustcflags);
    args += split_maybe_args(props.compile_flags);
    ret {prog: prog, args: args};
}

fn make_exe_name(config: config, testfile: str) -> str {
    output_base_name(config, testfile) + os::exec_suffix()
}

<<<<<<< HEAD
fn make_run_args(config: config, props: test_props, testfile: str) ->
=======
fn make_run_args(config: &config, _props: &test_props, testfile: &str) ->
>>>>>>> 6ffcfba6
   procargs {
    let toolargs = {
            // If we've got another tool to run under (valgrind),
            // then split apart its command
            let runtool =
                alt config.runtool {
                  option::some(s) { option::some(s) }
                  option::none. { option::none }
                };
            split_maybe_args(runtool)
        };

    let args = toolargs + [make_exe_name(config, testfile)];
    ret {prog: args[0], args: vec::slice(args, 1u, vec::len(args))};
}

fn split_maybe_args(argstr: option::t<str>) -> [str] {
    fn rm_whitespace(v: [str]) -> [str] {
        fn flt(s: str) -> option::t<str> {
            if !is_whitespace(s) { option::some(s) } else { option::none }
        }

        // FIXME: This should be in std
        fn is_whitespace(s: str) -> bool {
            for c: u8 in s { if c != ' ' as u8 { ret false; } }
            ret true;
        }
        vec::filter_map(flt, v)
    }

    alt argstr {
      option::some(s) { rm_whitespace(str::split(s, ' ' as u8)) }
      option::none. { [] }
    }
}

fn program_output(cx: cx, testfile: str, lib_path: str, prog: str,
                  args: [str], input: option::t<str>) -> procres {
    let cmdline =
        {
            let cmdline = make_cmdline(lib_path, prog, args);
            logv(cx.config, #fmt["executing %s", cmdline]);
            cmdline
        };
    let res = procsrv::run(cx.procsrv, lib_path, prog, args, input);
    dump_output(cx.config, testfile, res.out, res.err);
    ret {status: res.status,
         stdout: res.out,
         stderr: res.err,
         cmdline: cmdline};
}

fn make_cmdline(libpath: str, prog: str, args: [str]) -> str {
    #fmt["%s %s %s", lib_path_cmd_prefix(libpath), prog,
         str::connect(args, " ")]
}

// Build the LD_LIBRARY_PATH variable as it would be seen on the command line
// for diagnostic purposes
fn lib_path_cmd_prefix(path: str) -> str {
    #fmt["%s=\"%s\"", util::lib_path_env_var(), util::make_new_path(path)]
}

fn dump_output(config: config, testfile: str, out: str, err: str) {
    dump_output_file(config, testfile, out, "out");
    dump_output_file(config, testfile, err, "err");
    maybe_dump_to_stdout(config, out, err);
}

#[cfg(target_os = "win32")]
#[cfg(target_os = "linux")]
fn dump_output_file(config: config, testfile: str, out: str, extension: str) {
    let outfile = make_out_name(config, testfile, extension);
    let writer = io::file_writer(outfile, [io::create, io::truncate]);
    writer.write_str(out);
}

// FIXME (726): Can't use file_writer on mac
#[cfg(target_os = "macos")]
fn dump_output_file(config: config, testfile: str, out: str, extension: str) {
}

fn make_out_name(config: config, testfile: str, extension: str) -> str {
    output_base_name(config, testfile) + "." + extension
}

fn output_base_name(config: config, testfile: str) -> str {
    let base = config.build_base;
    let filename =
        {
            let parts = str::split(fs::basename(testfile), '.' as u8);
            parts = vec::slice(parts, 0u, vec::len(parts) - 1u);
            str::connect(parts, ".")
        };
    #fmt["%s%s.%s", base, filename, config.stage_id]
}

fn maybe_dump_to_stdout(config: config, out: str, err: str) {
    if config.verbose {
        let sep1 = #fmt["------%s------------------------------", "stdout"];
        let sep2 = #fmt["------%s------------------------------", "stderr"];
        let sep3 = "------------------------------------------";
        io::stdout().write_line(sep1);
        io::stdout().write_line(out);
        io::stdout().write_line(sep2);
        io::stdout().write_line(err);
        io::stdout().write_line(sep3);
    }
}

fn error(err: str) { io::stdout().write_line(#fmt["\nerror: %s", err]); }

fn fatal(err: str) -> ! { error(err); fail; }

fn fatal_procres(err: str, procres: procres) -> ! {
    let msg =
        #fmt["\n\
error: %s\n\
command: %s\n\
stdout:\n\
------------------------------------------\n\
%s\n\
------------------------------------------\n\
stderr:\n\
------------------------------------------\n\
%s\n\
------------------------------------------\n\
\n",
             err, procres.cmdline, procres.stdout, procres.stderr];
    io::stdout().write_str(msg);
    fail;
}<|MERGE_RESOLUTION|>--- conflicted
+++ resolved
@@ -253,11 +253,7 @@
     output_base_name(config, testfile) + os::exec_suffix()
 }
 
-<<<<<<< HEAD
-fn make_run_args(config: config, props: test_props, testfile: str) ->
-=======
-fn make_run_args(config: &config, _props: &test_props, testfile: &str) ->
->>>>>>> 6ffcfba6
+fn make_run_args(config: config, _props: test_props, testfile: str) ->
    procargs {
     let toolargs = {
             // If we've got another tool to run under (valgrind),
