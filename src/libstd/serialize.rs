--- conflicted
+++ resolved
@@ -83,15 +83,6 @@
 
     // Compound types:
     fn read_enum<T>(&self, name: &str, f: &fn() -> T) -> T;
-<<<<<<< HEAD
-    #[cfg(stage0)]
-    fn read_enum_variant<T>(&self, f: &fn(uint) -> T) -> T;
-    #[cfg(stage1)]
-    #[cfg(stage2)]
-    #[cfg(stage3)]
-=======
-
->>>>>>> a17a9d41
     fn read_enum_variant<T>(&self, names: &[&str], f: &fn(uint) -> T) -> T;
     fn read_enum_variant_arg<T>(&self, idx: uint, f: &fn() -> T) -> T;
 
@@ -562,23 +553,6 @@
     K: Decodable<D> + Hash + IterBytes + Eq,
     V: Decodable<D>
 > Decodable<D> for LinearMap<K, V> {
-    #[cfg(stage0)]
-    fn decode(d: &D) -> LinearMap<K, V> {
-        do d.read_map |len| {
-            let mut map = LinearMap::new();
-            map.reserve_at_least(len);
-            for uint::range(0, len) |i| {
-                let key = d.read_map_elt_key(i, || Decodable::decode(d));
-                let val = d.read_map_elt_val(i, || Decodable::decode(d));
-                map.insert(key, val);
-            }
-            map
-        }
-    }
-
-    #[cfg(stage1)]
-    #[cfg(stage2)]
-    #[cfg(stage3)]
     fn decode(d: &D) -> LinearMap<K, V> {
         do d.read_map |len| {
             let mut map = LinearMap::with_capacity(len);
